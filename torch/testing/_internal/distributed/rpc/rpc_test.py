--- conflicted
+++ resolved
@@ -257,46 +257,6 @@
     global_rref = None
 
 
-<<<<<<< HEAD
-@torch.jit.script
-def one_arg(value):
-    return value + 1
-
-
-class MyScriptModuleWithRRefs(torch.jit.ScriptModule):
-    def __init__(self, dst_worker):
-        super().__init__()
-        self.rrefs = []
-        for _ in range(4):
-            self.rrefs.append(rpc_return_rref(dst_worker))
-
-    @torch.jit.script_method
-    def forward(self):
-        # type: () -> List[Tensor]
-        return_list = []
-        for rref in self.rrefs:
-            return_list.append(rref.to_here())
-
-        return return_list
-
-
-@torch.jit.script
-class MyScriptClass:
-    def __init__(self):
-        self.a = 10
-
-
-class MyScriptModule(torch.jit.ScriptModule):
-    def __init__(self):
-        super().__init__()
-        self.a = 10
-
-    @torch.jit.script_method
-    def my_method(self):
-        self.a = 11
-
-=======
->>>>>>> 93e30c16
 
 # load_tests from common_utils is used to automatically filter tests for
 # sharding on sandcastle. This line silences flake warnings
@@ -1670,53 +1630,4 @@
             with self.assertRaisesRegex(
                 AttributeError, "RPC pickler does not serialize"
             ):
-<<<<<<< HEAD
-                rpc.rpc_sync(callee_worker, foo_add, args=())
-        self.assertTrue(torch.distributed.rpc.api._default_pickler is _internal_rpc_pickler)
-
-
-@unittest.skipIf(
-    sys.version_info < (3, 0),
-    "Pytorch distributed rpc package " "does not support python2",
-)
-class RpcJitTest(RpcAgentTestFixture):
-    @dist_init
-    def test_rref_as_arg(self):
-        n = self.rank + 1
-        dst_rank = n % self.world_size
-        rref_var = rpc_return_rref("worker{}".format(dst_rank))
-
-        @torch.jit.script
-        def rref_tensor_to_here(rref_var):
-            # type: (RRef[Tensor]) -> Tensor
-            return rref_var.to_here()
-
-        res = rref_tensor_to_here(rref_var)
-        self.assertEqual(res, torch.ones(2, 2) + 1)
-
-    @dist_init
-    def test_rref_is_owner(self):
-        n = self.rank + 1
-        dst_rank = n % self.world_size
-        rref_var = rpc_return_rref("worker{}".format(dst_rank))
-
-        @torch.jit.script
-        def rref_tensor_is_owner(rref_var):
-            # type: (RRef[Tensor]) -> bool
-            return rref_var.is_owner()
-
-        res = rref_tensor_is_owner(rref_var)
-        self.assertEqual(res, False)
-
-    @dist_init
-    def test_my_script_module_with_rrefs(self):
-        n = self.rank + 1
-        dst_rank = n % self.world_size
-
-        module_with_rrefs = MyScriptModuleWithRRefs("worker{}".format(dst_rank))
-        res = module_with_rrefs()
-        res_hat = [torch.ones(2, 2) + 1 for _ in range(4)]
-        self.assertEquals(res, res_hat)
-=======
-                rpc.rpc_sync(callee_worker, foo_add, args=())
->>>>>>> 93e30c16
+                rpc.rpc_sync(callee_worker, foo_add, args=())