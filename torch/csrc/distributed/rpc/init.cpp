#include <torch/csrc/python_headers.h>

#include <torch/csrc/distributed/rpc/process_group_agent.h>
#include <torch/csrc/distributed/rpc/py_rref.h>
#include <torch/csrc/distributed/rpc/python_functions.h>
#include <torch/csrc/distributed/rpc/python_rpc_handler.h>
#include <torch/csrc/distributed/rpc/rpc_agent.h>
#include <torch/csrc/distributed/rpc/rref_context.h>
#include <torch/csrc/distributed/rpc/torchscript_functions.h>
#include <torch/csrc/distributed/rpc/types.h>
#include <torch/csrc/jit/pybind_utils.h>
#include <torch/csrc/utils/object_ptr.h>
#include <torch/csrc/utils/pybind.h>
#include <torch/csrc/utils/python_compat.h>
#include <torch/types.h>

#include <pybind11/chrono.h>
#include <pybind11/operators.h>

namespace torch {
namespace distributed {
namespace rpc {

namespace {

template <typename T>
using shared_ptr_class_ = py::class_<T, std::shared_ptr<T>>;

PyObject* rpc_init(PyObject* /* unused */) {
  auto rpc_module =
      THPObjectPtr(PyImport_ImportModule("torch.distributed.rpc"));
  if (!rpc_module) {
    throw python_error();
  }

  auto module = py::handle(rpc_module).cast<py::module>();

  auto rpcBackendOptions =
      shared_ptr_class_<RpcBackendOptions>(
          module,
          "RpcBackendOptions",
          R"(A structure encapsulating the options passed into the RPC backend.
            An instance of this class can be passed in to :meth:`~torch.distributed.rpc.init_rpc`
            in order to initialize RPC with specific configurations, such as the
             RPC timeout and init_method to be used. )")
          .def_readwrite(
              "rpc_timeout",
              &RpcBackendOptions::rpcTimeout,
              R"(A `datetime.timedelta` indicating the timeout to use for all RPCs.
                If an RPC does not complete in this timeframe, it will complete
                with an exception indicating that it has timed out.)")
          .def_readwrite(
              "init_method",
              &RpcBackendOptions::initMethod,
              R"(URL specifying how to initialize the process group.
                Default is env://)");

  auto workerInfo =
      shared_ptr_class_<WorkerInfo>(
          module,
          "WorkerInfo",
          R"(A structure that encapsulates information of a worker in the system.
            Contains the name and ID of the worker. This class is not meant to
            be constructed directly, rather, an instance can be retrieved
            through :meth:`~torch.distributed.rpc.get_worker_info` and the
            result can be passed in to functions such as
            :meth:`~torch.distributed.rpc.rpc_sync`, :class:`~torch.distributed.rpc.rpc_async`,
            :meth:`~torch.distributed.rpc.remote` to avoid copying a string on
            every invocation.)")
          .def(
              py::init<std::string, worker_id_t>(),
              py::arg("name"),
              py::arg("id"))
          .def_readonly(
              "name", &WorkerInfo::name_, R"(The name of the worker.)")
          .def_readonly(
              "id",
              &WorkerInfo::id_,
              R"(Globally unique id to identify the worker.)")
          .def("__eq__", &WorkerInfo::operator==, py::is_operator())
          // pybind11 suggests the syntax  .def(hash(py::self)), with the
          // unqualified "hash" function call. However the
          // argument-dependent lookup for the function "hash" doesn't get
          // triggered in this context because it conflicts with the struct
          // torch::hash, so  we need to use the qualified name
          // py::detail::hash, which unfortunately is in a detail namespace.
          .def(py::detail::hash(py::self));

  auto rpcAgent =
      shared_ptr_class_<RpcAgent>(module, "RpcAgent")
          .def(
              "join", &RpcAgent::join, py::call_guard<py::gil_scoped_release>())
          .def(
              "sync", &RpcAgent::sync, py::call_guard<py::gil_scoped_release>())
          .def(
              "get_worker_infos",
              &RpcAgent::getWorkerInfos,
              py::call_guard<py::gil_scoped_release>())
          .def(
              "get_debug_info",
              &RpcAgent::getDebugInfo,
              py::call_guard<py::gil_scoped_release>())
          .def(
              "get_metrics",
              &RpcAgent::getMetrics,
              py::call_guard<py::gil_scoped_release>());

  auto pyRRef =
      shared_ptr_class_<PyRRef>(module, "RRef", R"(
          A class encapsulating a reference to a value of some type on a remote
          worker. This handle will keep the referenced remote value alive on the
          worker.

          Example::
              Following examples skip RPC initialization and shutdown code
              for simplicity. Refer to RPC docs for those details.

              1. Create an RRef using rpc.remote

              >>> import torch
              >>> import torch.distributed.rpc as rpc
              >>> rref = rpc.remote("worker1", torch.add, args=(torch.ones(2), 3))
              >>> # get a copy of value from the RRef
              >>> x = rref.to_here()

              2. Create an RRef from a local object

              >>> import torch
              >>> from torch.distributed.rpc import RRef
              >>> x = torch.zeros(2, 2)
              >>> rref = RRef(x)

              3. Share an RRef with other workers

              >>> # On both worker0 and worker1:
              >>> def f(rref):
              >>>   return rref.to_here() + 1

              >>> # On worker0:
              >>> import torch
              >>> import torch.distributed.rpc as rpc
              >>> from torch.distributed.rpc import RRef
              >>> rref = RRef(torch.zeros(2, 2))
              >>> # the following RPC shares the rref with worker1, reference
              >>> # count is automatically updated.
              >>> rpc.rpc_sync("worker1", f, args(rref,))
          )")
          .def(py::init<const py::object&>())
          .def(
              // not releasing GIL here to avoid context switch on getters
              "is_owner",
              &PyRRef::isOwner,
              R"(
                  Returns whether or not the current node is the owner of this
                  ``RRef``.
              )")
          .def(
              // not releasing GIL here to avoid context switch on getters
              "owner",
              &PyRRef::owner,
              R"(
                  Returns worker information of the node that owns this ``RRef``.
              )")
          .def(
              "to_here",
              &PyRRef::toHere,
              py::call_guard<py::gil_scoped_release>(),
              R"(
                  Blocking call that copies the value of the RRef from the owner
                  to the local node and returns it. If the current node is the
                  owner, returns a reference to the local value.
              )")
          .def(
              "local_value",
              &PyRRef::localValue,
              py::call_guard<py::gil_scoped_release>(),
              R"(
                  If the current node is the owner, returns a reference to the
                  local value. Otherwise, throws an exception.
              )")
          .def(
              py::pickle(
                  [](const PyRRef& self) {
                    // __getstate__
                    return self.pickle();
                  },
                  [](py::tuple t) { // NOLINT
                    // __setstate__
                    return PyRRef::unpickle(t);
                  }),
              py::call_guard<py::gil_scoped_release>())
          // not releasing GIL to avoid context switch
          .def("__str__", &PyRRef::str);

  // future.wait() should not be called after shutdown(), e.g.,
  // pythonRpcHandler is cleaned up in shutdown(), after
  // shutdown(), python objects returned from rpc python call can not be
  // resolved.
  auto future = shared_ptr_class_<FutureMessage>(module, "Future")
                    .def(
                        "wait",
                        [&](FutureMessage& fut) { return toPyObj(fut.wait()); },
                        py::call_guard<py::gil_scoped_release>(),
                        R"(
Wait on future to complete and return the object it completed with.
If the future completes with an error, an exception is thrown.
              )");

  shared_ptr_class_<ProcessGroupRpcBackendOptions>(
      module, "ProcessGroupRpcBackendOptions", rpcBackendOptions)
      .def(py::init<>())
      .def_readwrite(
          "num_send_recv_threads",
          &ProcessGroupRpcBackendOptions::numSendRecvThreads);

  shared_ptr_class_<ProcessGroupAgent>(module, "ProcessGroupAgent", rpcAgent)
      .def(
          py::init<
              std::string,
              std::shared_ptr<::c10d::ProcessGroup>,
              int,
              std::chrono::milliseconds>(),
          py::arg("name"),
          py::arg("process_group"),
          py::arg("num_send_recv_threads"),
          py::arg("rpc_timeout"))
      .def(
          "get_worker_info",
          (const WorkerInfo& (ProcessGroupAgent::*)(void)const) &
              RpcAgent::getWorkerInfo,
          py::call_guard<py::gil_scoped_release>())
      .def(
          "get_worker_info",
          (const WorkerInfo& (ProcessGroupAgent::*)(const std::string&)const) &
              ProcessGroupAgent::getWorkerInfo,
          py::call_guard<py::gil_scoped_release>())
      .def(
          "get_worker_infos",
          (std::vector<WorkerInfo>(ProcessGroupAgent::*)() const) &
              ProcessGroupAgent::getWorkerInfos,
          py::call_guard<py::gil_scoped_release>())
      .def(
          "join",
          &ProcessGroupAgent::join,
          py::call_guard<py::gil_scoped_release>())
      .def(
          "shutdown",
          &ProcessGroupAgent::shutdown,
          py::call_guard<py::gil_scoped_release>())
      .def(
          "sync",
          &ProcessGroupAgent::sync,
          py::call_guard<py::gil_scoped_release>());

  module.def("_is_current_rpc_agent_set", &RpcAgent::isCurrentRpcAgentSet);

  module.def("_get_current_rpc_agent", &RpcAgent::getCurrentRpcAgent);

  module.def(
      "_set_and_start_rpc_agent",
      [](const std::shared_ptr<RpcAgent>& rpcAgent) {
        RpcAgent::setCurrentRpcAgent(rpcAgent);
        // Initializing typeResolver inside RpcAgent constructor will make
        // RpcAgent have python dependency. To avoid RpcAgent to have python
        // dependency, setTypeResolver() here.
        std::shared_ptr<TypeResolver> typeResolver =
            std::make_shared<TypeResolver>([&](const c10::QualifiedName& qn) {
              auto typePtr = PythonRpcHandler::getInstance().parseTypeFromStr(
                  qn.qualifiedName());
              return c10::StrongTypePtr(
                  PythonRpcHandler::getInstance().jitCompilationUnit(),
                  std::move(typePtr));
            });
        rpcAgent->setTypeResolver(typeResolver);
        rpcAgent->start();
      },
      py::call_guard<py::gil_scoped_release>());

  module.def("_reset_current_rpc_agent", []() {
    RpcAgent::setCurrentRpcAgent(nullptr);
  });

  module.def("_destroy_rref_context", [](bool ignoreRRefLeak) {
    // NB: do not release GIL in the function. The destroyInstance() method
    // returns a list of deleted OwnerRRefs that hold py::object instances.
    // Clearing those OwnerRRefs are likely to trigger Python deref, which
    // requires GIL.
    RRefContext::getInstance().destroyInstance(ignoreRRefLeak).clear();
  });

  module.def("_rref_context_get_debug_info", []() {
    return RRefContext::getInstance().getDebugInfo();
  });

  module.def("_cleanup_python_rpc_handler", []() {
    PythonRpcHandler::getInstance().cleanup();
  });

  module.def(
      "_invoke_rpc_builtin",
      [](const WorkerInfo& dst,
         const std::string& opName,
         const std::shared_ptr<torch::autograd::profiler::RecordFunction>& rf,
         const py::args& args,
         const py::kwargs& kwargs) {
        DCHECK(PyGILState_Check());
        return pyRpcBuiltin(dst, opName, rf, args, kwargs);
      },
      py::call_guard<py::gil_scoped_acquire>());

  module.def(
      "_invoke_rpc_python_udf",
      [](const WorkerInfo& dst,
         std::string& pickledPythonUDF,
         std::vector<torch::Tensor>& tensors,
         const std::shared_ptr<torch::autograd::profiler::RecordFunction>& rf) {
        DCHECK(!PyGILState_Check());
        return pyRpcPythonUdf(dst, pickledPythonUDF, tensors, rf);
      },
      py::call_guard<py::gil_scoped_release>(),
      py::arg("dst"),
      py::arg("pickledPythonUDF"),
      py::arg("tensors"),
      py::arg("rf") = nullptr);

  // TODO This python future wrapper wraps c10::ivalue::Future.
  // Will merge with JIT PythonFutureWrapper while merging generic Future with
  // c10::ivalue::Future later on.
  struct PythonFutureWrapper {
    explicit PythonFutureWrapper(c10::intrusive_ptr<c10::ivalue::Future> fut)
        : fut(std::move(fut)) {}

    c10::intrusive_ptr<c10::ivalue::Future> fut;
  };

  // Since FutureMessage is binded to Future, here we need to bind the
  // PythonFutureWrapper to a different name.
  // TODO Once python object can be tagged as IValue and c10::ivalue::Future is
  // implemented as generic Future<IValue>, we can consider all rpc call
  // to return a future<IValue> later on.
  shared_ptr_class_<PythonFutureWrapper>(module, "_pyFuture")
      .def(
          "wait",
          [](PythonFutureWrapper& fut) {
            fut.fut->wait();
            auto res = fut.fut->value();
            {
              // acquiring GIL as torch::jit::toPyObject creates new py::object
              // without grabbing the GIL.
              pybind11::gil_scoped_acquire ag;
              return torch::jit::toPyObject(std::move(res));
            }
          },
          py::call_guard<py::gil_scoped_release>());

  module.def(
      "_invoke_rpc_torchscript",
      [](const std::string& dstWorkerName,
<<<<<<< HEAD
         const py::object& userCallable,
         const py::tuple& argsTuple,
         const py::dict& kwargsDict) {
=======
         const std::string& qualifiedNameStr,
         const py::args& args,
         const py::kwargs& kwargs) {
        DCHECK(!PyGILState_Check());
>>>>>>> f5952cf7
        // No need to catch exception here, if function can not be found,
        // exception will be thrown in get_function() call; if args do not match
        // with function schema, exception will be thrown in
        // createStackForSchema() call.
        py::function pyQualifiedNameFunction = py::module::import("torch.jit")
                                                   .attr("_qualified_name")
                                                   .cast<py::function>();
        std::string qualifiedNameStr =
            pyQualifiedNameFunction(userCallable).cast<std::string>();
        auto qualifiedName = c10::QualifiedName(qualifiedNameStr);
        auto functionSchema = PythonRpcHandler::getInstance()
                                  .jitCompilationUnit()
                                  ->get_function(qualifiedName)
                                  .getSchema();
<<<<<<< HEAD
        auto stack = torch::jit::createStackForSchema(
            functionSchema,
            argsTuple.cast<py::args>(),
            kwargsDict.cast<py::kwargs>(),
            c10::nullopt);
        {
          py::gil_scoped_release release;
          c10::intrusive_ptr<c10::ivalue::Future> fut = rpcTorchscript(
              dstWorkerName, qualifiedName, functionSchema, stack);
          return PythonFutureWrapper(fut);
        }
=======
        Stack stack;
        // Acquire GIL for py::args and py::kwargs processing.
        {
          pybind11::gil_scoped_acquire ag;
          stack = torch::jit::createStackForSchema(
              functionSchema, args, kwargs, c10::nullopt);
        }
        DCHECK(!PyGILState_Check());
        auto fut =
            rpcTorchscript(dstWorkerName, qualifiedName, functionSchema, stack);
        return PythonFutureWrapper(fut);
>>>>>>> f5952cf7
      },
      py::call_guard<py::gil_scoped_acquire>());

  module.def(
      "_invoke_remote_builtin",
      [](const WorkerInfo& dst,
         const std::string& opName,
         const std::shared_ptr<torch::autograd::profiler::RecordFunction>& rf,
         const py::args& args,
         const py::kwargs& kwargs) {
        DCHECK(PyGILState_Check());
        return pyRemoteBuiltin(dst, opName, rf, args, kwargs);
      },
      py::call_guard<py::gil_scoped_acquire>());

  module.def(
      "_invoke_remote_torchscript",
      [](const std::string& dstWorkerName,
         const std::string& qualifiedNameStr,
         const py::args& args,
         const py::kwargs& kwargs) {
        DCHECK(!PyGILState_Check());
        auto qualifiedName = c10::QualifiedName(qualifiedNameStr);
        auto functionSchema = PythonRpcHandler::getInstance()
                                  .jitCompilationUnit()
                                  ->get_function(qualifiedName)
                                  .getSchema();
        Stack stack;
        // Acquire GIL for py::args and py::kwargs processing.
        {
          pybind11::gil_scoped_acquire ag;
          stack = torch::jit::createStackForSchema(
              functionSchema, args, kwargs, c10::nullopt);
        }
        DCHECK(!PyGILState_Check());
        auto rrefPtr = remoteTorchscript(
            dstWorkerName, qualifiedName, functionSchema, stack);
        return PyRRef(rrefPtr);
      },
      py::call_guard<py::gil_scoped_release>());

  module.def(
      "_invoke_remote_python_udf",
      [](const WorkerInfo& dst,
         std::string& pickledPythonUDF,
         std::vector<torch::Tensor>& tensors,
         const std::shared_ptr<torch::autograd::profiler::RecordFunction>& rf) {
        DCHECK(!PyGILState_Check());
        return pyRemotePythonUdf(dst, pickledPythonUDF, tensors, rf);
      },
      py::call_guard<py::gil_scoped_release>(),
      py::arg("dst"),
      py::arg("pickledPythonUDF"),
      py::arg("tensors"),
      py::arg("rf") = nullptr);

  module.def(
      "get_rpc_timeout",
      []() { return RpcAgent::getCurrentRpcAgent()->getRpcTimeout(); },
      R"(
          Retrieve the timeout for all RPCs that was set during RPC initialization.

          Returns:
            `datetime.timedelta` instance indicating the RPC timeout.
      )");

  module.def(
      "enable_gil_profiling",
      [](bool flag) {
        RpcAgent::getCurrentRpcAgent()->enableGILProfiling(flag);
      },
      R"(
    Set whether GIL wait times should be enabled or not. This incurs a slight
    overhead cost. Default is disabled for performance reasons.

    Arguments:
        flag (bool): True to set GIL profiling, False to disable.
      )");

  module.def(
      "_set_rpc_timeout",
      [](const std::chrono::milliseconds& rpcTimeout) {
        RpcAgent::getCurrentRpcAgent()->setRpcTimeout(rpcTimeout);
      },
      R"(
          Set the timeout for all RPCs. If an RPC is not completed within this
          time, an exception indicating it has timed out will be raised.
      )");

  Py_RETURN_TRUE;
}

} // namespace

static PyMethodDef methods[] = { // NOLINT
    {"_rpc_init", (PyCFunction)rpc_init, METH_NOARGS, nullptr},
    {nullptr, nullptr, 0, nullptr}};

PyMethodDef* python_functions() {
  return methods;
}

} // namespace rpc
} // namespace distributed
} // namespace torch<|MERGE_RESOLUTION|>--- conflicted
+++ resolved
@@ -356,16 +356,10 @@
   module.def(
       "_invoke_rpc_torchscript",
       [](const std::string& dstWorkerName,
-<<<<<<< HEAD
          const py::object& userCallable,
          const py::tuple& argsTuple,
          const py::dict& kwargsDict) {
-=======
-         const std::string& qualifiedNameStr,
-         const py::args& args,
-         const py::kwargs& kwargs) {
-        DCHECK(!PyGILState_Check());
->>>>>>> f5952cf7
+        DCHECK(PyGILState_Check());
         // No need to catch exception here, if function can not be found,
         // exception will be thrown in get_function() call; if args do not match
         // with function schema, exception will be thrown in
@@ -380,31 +374,15 @@
                                   .jitCompilationUnit()
                                   ->get_function(qualifiedName)
                                   .getSchema();
-<<<<<<< HEAD
-        auto stack = torch::jit::createStackForSchema(
+        Stack stack = torch::jit::createStackForSchema(
             functionSchema,
             argsTuple.cast<py::args>(),
             kwargsDict.cast<py::kwargs>(),
             c10::nullopt);
-        {
-          py::gil_scoped_release release;
-          c10::intrusive_ptr<c10::ivalue::Future> fut = rpcTorchscript(
-              dstWorkerName, qualifiedName, functionSchema, stack);
-          return PythonFutureWrapper(fut);
-        }
-=======
-        Stack stack;
-        // Acquire GIL for py::args and py::kwargs processing.
-        {
-          pybind11::gil_scoped_acquire ag;
-          stack = torch::jit::createStackForSchema(
-              functionSchema, args, kwargs, c10::nullopt);
-        }
-        DCHECK(!PyGILState_Check());
-        auto fut =
+        py::gil_scoped_release release;
+        c10::intrusive_ptr<c10::ivalue::Future> fut =
             rpcTorchscript(dstWorkerName, qualifiedName, functionSchema, stack);
         return PythonFutureWrapper(fut);
->>>>>>> f5952cf7
       },
       py::call_guard<py::gil_scoped_acquire>());
 
