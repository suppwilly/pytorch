--- conflicted
+++ resolved
@@ -1167,28 +1167,18 @@
             # for cpu backend, where fusions are disabled, a different lowering that is more efficient
             # in the absence of fusion is used
             p1m = 1. - p
-<<<<<<< HEAD
-            if use_cuda:
-                mask = torch.rand_like(input, memory_format=1) < p1m
-                res = mask.type_as(input) * input * (1./p1m)
-=======
             if train:
                 if use_cuda:
-                    mask = torch.rand_like(input) < p1m
+                    mask = torch.rand_like(input, memory_format=1) < p1m
                     res = mask.type_as(input) * input * (1./p1m)
                 else:
-                    mask = torch.empty_like(input)
+                    mask = torch.empty_like(input, memory_format=1)
                     mask.bernoulli_(p1m)
                     res = mask * input / p1m
->>>>>>> ebf59a24
             else:
                 p1m = 1.
                 res = input
-<<<<<<< HEAD
-                mask = torch.ones_like(input, memory_format=1)
-=======
                 mask = torch.empty_like(input, memory_format=1)
->>>>>>> ebf59a24
 
             def backward(grad_output):
                 use_cuda = grad_output.is_cuda
