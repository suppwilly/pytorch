#include <gtest/gtest.h>

// TODO: Move the include into `ATen/ATen.h`, once C++ tensor indexing
// is ready to ship.
#include <ATen/native/TensorIndexing.h>
#include <torch/torch.h>

#include <test/cpp/api/support.h>

using namespace torch::indexing;
using namespace torch::test;

TEST(TensorIndexingTest, Slice) {
  Slice slice(1, 2, 3);
  ASSERT_EQ(slice.start(), 1);
  ASSERT_EQ(slice.stop(), 2);
  ASSERT_EQ(slice.step(), 3);

  ASSERT_EQ(c10::str(slice), "1:2:3");
}

TEST(TensorIndexingTest, TensorIndex) {
  {
    std::vector<TensorIndex> indices = {None, "...", Ellipsis, 0, true, {1, None, 2}, torch::tensor({1, 2})};
    ASSERT_TRUE(indices[0].is_none());
    ASSERT_TRUE(indices[1].is_ellipsis());
    ASSERT_TRUE(indices[2].is_ellipsis());
    ASSERT_TRUE(indices[3].is_integer());
    ASSERT_TRUE(indices[3].integer() == 0);
    ASSERT_TRUE(indices[4].is_boolean());
    ASSERT_TRUE(indices[4].boolean() == true);
    ASSERT_TRUE(indices[5].is_slice());
    ASSERT_TRUE(indices[5].slice().start() == 1);
    ASSERT_TRUE(indices[5].slice().stop() == INDEX_MAX);
    ASSERT_TRUE(indices[5].slice().step() == 2);
    ASSERT_TRUE(indices[6].is_tensor());
    ASSERT_TRUE(torch::equal(indices[6].tensor(), torch::tensor({1, 2})));
  }

  ASSERT_THROWS_WITH(
    TensorIndex(".."),
    "Expected \"...\" to represent an ellipsis index, but got \"..\"");

  // NOTE: Some compilers such as Clang and MSVC always treat `TensorIndex({1})` the same as
  // `TensorIndex(1)`. This is in violation of the C++ standard
  // (`https://en.cppreference.com/w/cpp/language/list_initialization`), which says:
  // ```
  // copy-list-initialization:
  //
  // U( { arg1, arg2, ... } )
  //
  // functional cast expression or other constructor invocations, where braced-init-list is used
  // in place of a constructor argument. Copy-list-initialization initializes the constructor's parameter
  // (note; the type U in this example is not the type that's being list-initialized; U's constructor's parameter is)
  // ```
  // When we call `TensorIndex({1})`, `TensorIndex`'s constructor's parameter is being list-initialized with {1}.
  // And since we have the `TensorIndex(std::initializer_list<c10::optional<int64_t>>)` constructor, the following
  // rule in the standard applies:
  // ```
  // The effects of list initialization of an object of type T are:
  //
  // if T is a specialization of std::initializer_list, the T object is direct-initialized or copy-initialized,
  // depending on context, from a prvalue of the same type initialized from the braced-init-list.
  // ```
  // Therefore, if the compiler strictly follows the standard, it should treat `TensorIndex({1})` as
  // `TensorIndex(std::initializer_list<c10::optional<int64_t>>({1}))`. However, this is not the case for
  // compilers such as Clang and MSVC, and hence we skip this test for those compilers.
#if !defined(__clang__) && !defined(_MSC_VER)
  ASSERT_THROWS_WITH(
    TensorIndex({1}),
    "Expected 0 / 2 / 3 elements in the braced-init-list to represent a slice index, but got 1 element(s)");
#endif

  ASSERT_THROWS_WITH(
    TensorIndex({1, 2, 3, 4}),
    "Expected 0 / 2 / 3 elements in the braced-init-list to represent a slice index, but got 4 element(s)");

  {
    std::vector<TensorIndex> indices = {None, "...", Ellipsis, 0, true, {1, None, 2}};
    ASSERT_EQ(c10::str(indices), c10::str("(None, ..., ..., 0, true, 1:", INDEX_MAX, ":2)"));
    ASSERT_EQ(c10::str(indices[0]), "None");
    ASSERT_EQ(c10::str(indices[1]), "...");
    ASSERT_EQ(c10::str(indices[2]), "...");
    ASSERT_EQ(c10::str(indices[3]), "0");
    ASSERT_EQ(c10::str(indices[4]), "true");
    ASSERT_EQ(c10::str(indices[5]), c10::str("1:", INDEX_MAX, ":2"));
  }

  ASSERT_EQ(c10::str(std::vector<TensorIndex>({{}})), c10::str("(0:", INDEX_MAX, ":1)"));
  ASSERT_EQ(c10::str(std::vector<TensorIndex>({{None, None}})), c10::str("(0:", INDEX_MAX, ":1)"));
  ASSERT_EQ(c10::str(std::vector<TensorIndex>({{None, None, None}})), c10::str("(0:", INDEX_MAX, ":1)"));

  ASSERT_EQ(c10::str(std::vector<TensorIndex>({{1, None}})), c10::str("(1:", INDEX_MAX, ":1)"));
  ASSERT_EQ(c10::str(std::vector<TensorIndex>({{1, None, None}})), c10::str("(1:", INDEX_MAX, ":1)"));
  ASSERT_EQ(c10::str(std::vector<TensorIndex>({{None, 3}})), c10::str("(0:3:1)"));
  ASSERT_EQ(c10::str(std::vector<TensorIndex>({{None, 3, None}})), c10::str("(0:3:1)"));
  ASSERT_EQ(c10::str(std::vector<TensorIndex>({{None, None, 2}})), c10::str("(0:", INDEX_MAX, ":2)"));
  ASSERT_EQ(c10::str(std::vector<TensorIndex>({{None, None, -1}})), c10::str("(", INDEX_MAX, ":", INDEX_MIN, ":-1)"));

  ASSERT_EQ(c10::str(std::vector<TensorIndex>({{1, 3}})), c10::str("(1:3:1)"));
  ASSERT_EQ(c10::str(std::vector<TensorIndex>({{1, None, 2}})), c10::str("(1:", INDEX_MAX, ":2)"));
  ASSERT_EQ(c10::str(std::vector<TensorIndex>({{1, None, -1}})), c10::str("(1:", INDEX_MIN, ":-1)"));
  ASSERT_EQ(c10::str(std::vector<TensorIndex>({{None, 3, 2}})), c10::str("(0:3:2)"));
  ASSERT_EQ(c10::str(std::vector<TensorIndex>({{None, 3, -1}})), c10::str("(", INDEX_MAX, ":3:-1)"));

  ASSERT_EQ(c10::str(std::vector<TensorIndex>({{1, 3, 2}})), c10::str("(1:3:2)"));
<<<<<<< HEAD
}

// TODO: I will remove the Python tests in the comments once the PR is approved.

/*
class TestIndexing(TestCase):
    def test_single_int(self):
        v = torch.randn(5, 7, 3)
        self.assertEqual(v[4].shape, (7, 3))
*/
TEST(TensorIndexingTest, TestSingleInt) {
  auto v = torch::randn({5, 7, 3});
  ASSERT_EQ(v.index({4}).sizes(), torch::IntArrayRef({7, 3}));
}

/*
    def test_multiple_int(self):
        v = torch.randn(5, 7, 3)
        self.assertEqual(v[4].shape, (7, 3))
        self.assertEqual(v[4, :, 1].shape, (7,))
*/
TEST(TensorIndexingTest, TestMultipleInt) {
  auto v = torch::randn({5, 7, 3});
  ASSERT_EQ(v.index({4}).sizes(), torch::IntArrayRef({7, 3}));
  ASSERT_EQ(v.index({4, {}, 1}).sizes(), torch::IntArrayRef({7}));

  // To show that `.index_put_` works
  v.index_put_({4, 3, 1}, 0);
  ASSERT_EQ(v.index({4, 3, 1}).item<double>(), 0);
}

/*
    def test_none(self):
        v = torch.randn(5, 7, 3)
        self.assertEqual(v[None].shape, (1, 5, 7, 3))
        self.assertEqual(v[:, None].shape, (5, 1, 7, 3))
        self.assertEqual(v[:, None, None].shape, (5, 1, 1, 7, 3))
        self.assertEqual(v[..., None].shape, (5, 7, 3, 1))
*/
TEST(TensorIndexingTest, TestNone) {
  auto v = torch::randn({5, 7, 3});
  ASSERT_EQ(v.index({None}).sizes(), torch::IntArrayRef({1, 5, 7, 3}));
  ASSERT_EQ(v.index({{}, None}).sizes(), torch::IntArrayRef({5, 1, 7, 3}));
  ASSERT_EQ(v.index({{}, None, None}).sizes(), torch::IntArrayRef({5, 1, 1, 7, 3}));
  ASSERT_EQ(v.index({"...", None}).sizes(), torch::IntArrayRef({5, 7, 3, 1}));
}

/*
    def test_step(self):
        v = torch.arange(10)
        self.assertEqual(v[::1], v)
        self.assertEqual(v[::2].tolist(), [0, 2, 4, 6, 8])
        self.assertEqual(v[::3].tolist(), [0, 3, 6, 9])
        self.assertEqual(v[::11].tolist(), [0])
        self.assertEqual(v[1:6:2].tolist(), [1, 3, 5])
*/
TEST(TensorIndexingTest, TestStep) {
  auto v = torch::arange(10);
  assert_tensor_equal(v.index({{None, None, 1}}), v);
  assert_tensor_equal(v.index({{None, None, 2}}), torch::tensor({0, 2, 4, 6, 8}));
  assert_tensor_equal(v.index({{None, None, 3}}), torch::tensor({0, 3, 6, 9}));
  assert_tensor_equal(v.index({{None, None, 11}}), torch::tensor({0}));
  assert_tensor_equal(v.index({{1, 6, 2}}), torch::tensor({1, 3, 5}));
}

/*
    def test_step_assignment(self):
        v = torch.zeros(4, 4)
        v[0, 1::2] = torch.tensor([3., 4.])
        self.assertEqual(v[0].tolist(), [0, 3, 0, 4])
        self.assertEqual(v[1:].sum(), 0)
*/
TEST(TensorIndexingTest, TestStepAssignment) {
  auto v = torch::zeros({4, 4});
  v.index_put_({0, {1, None, 2}}, torch::tensor({3., 4.}));
  assert_tensor_equal(v.index({0}), torch::tensor({0., 3., 0., 4.}));
  assert_tensor_equal(v.index({{1, None}}).sum(), 0);
}

/*
    def test_bool_indices(self):
        v = torch.randn(5, 7, 3)
        boolIndices = torch.tensor([True, False, True, True, False], dtype=torch.bool)
        self.assertEqual(v[boolIndices].shape, (3, 7, 3))
        self.assertEqual(v[boolIndices], torch.stack([v[0], v[2], v[3]]))

        v = torch.tensor([True, False, True], dtype=torch.bool)
        boolIndices = torch.tensor([True, False, False], dtype=torch.bool)
        uint8Indices = torch.tensor([1, 0, 0], dtype=torch.uint8)
        with warnings.catch_warnings(record=True) as w:
            self.assertEqual(v[boolIndices].shape, v[uint8Indices].shape)
            self.assertEqual(v[boolIndices], v[uint8Indices])
            self.assertEqual(v[boolIndices], tensor([True], dtype=torch.bool))
            self.assertEquals(len(w), 2)
*/
TEST(TensorIndexingTest, TestBoolIndices) {
  {
    auto v = torch::randn({5, 7, 3});
    auto boolIndices = torch::tensor({true, false, true, true, false}, torch::kBool);
    ASSERT_EQ(v.index({boolIndices}).sizes(), torch::IntArrayRef({3, 7, 3}));
    assert_tensor_equal(v.index({boolIndices}), torch::stack({v.index({0}), v.index({2}), v.index({3})}));
  }
  {
    auto v = torch::tensor({true, false, true}, torch::kBool);
    auto boolIndices = torch::tensor({true, false, false}, torch::kBool);
    auto uint8Indices = torch::tensor({1, 0, 0}, torch::kUInt8);

    {
      std::stringstream buffer;
      CerrRedirect cerr_redirect(buffer.rdbuf());

      ASSERT_EQ(v.index({boolIndices}).sizes(), v.index({uint8Indices}).sizes());
      assert_tensor_equal(v.index({boolIndices}), v.index({uint8Indices}));
      assert_tensor_equal(v.index({boolIndices}), torch::tensor({true}, torch::kBool));

      ASSERT_EQ(count_substr_occurrences(buffer.str(), "indexing with dtype torch.uint8 is now deprecated"), 2);
    }
  }
}

/*
    def test_bool_indices_accumulate(self):
        mask = torch.zeros(size=(10, ), dtype=torch.bool)
        y = torch.ones(size=(10, 10))
        y.index_put_((mask, ), y[mask], accumulate=True)
        self.assertEqual(y, torch.ones(size=(10, 10)))
*/
TEST(TensorIndexingTest, TestBoolIndicesAccumulate) {
  auto mask = torch::zeros({10}, torch::kBool);
  auto y = torch::ones({10, 10});
  y.index_put_({mask}, y(mask), /*accumulate=*/true);
  assert_equal(y, torch::ones({10, 10}));
}


/*
    def test_multiple_bool_indices(self):
        v = torch.randn(5, 7, 3)
        # note: these broadcast together and are transposed to the first dim
        mask1 = torch.tensor([1, 0, 1, 1, 0], dtype=torch.bool)
        mask2 = torch.tensor([1, 1, 1], dtype=torch.bool)
        self.assertEqual(v[mask1, :, mask2].shape, (3, 7))
*/
TEST(TensorIndexingTest, TestMultipleBoolIndices) {
  auto v = torch::randn({5, 7, 3});
  // note: these broadcast together and are transposed to the first dim
  auto mask1 = torch::tensor({1, 0, 1, 1, 0}, torch::kBool);
  auto mask2 = torch::tensor({1, 1, 1}, torch::kBool);
  assert_equal(v.index({mask1, {}, mask2}).sizes(), {3, 7});
}


/*
    def test_byte_mask(self):
        v = torch.randn(5, 7, 3)
        mask = torch.ByteTensor([1, 0, 1, 1, 0])
        with warnings.catch_warnings(record=True) as w:
            self.assertEqual(v[mask].shape, (3, 7, 3))
            self.assertEqual(v[mask], torch.stack([v[0], v[2], v[3]]))
            self.assertEquals(len(w), 2)

        v = torch.tensor([1.])
        self.assertEqual(v[v == 0], torch.tensor([]))
*/
TEST(TensorIndexingTest, TestByteMask) {
  {
    auto v = torch::randn({5, 7, 3});
    auto mask = torch::tensor({1, 0, 1, 1, 0}, torch::kByte);
    {
      std::stringstream buffer;
      CerrRedirect cerr_redirect(buffer.rdbuf());

      assert_equal(v.index({mask}).sizes(), {3, 7, 3});
      assert_equal(v.index({mask}), torch::stack({v[0], v[2], v[3]}));

      ASSERT_EQ(count_substr_occurrences(buffer.str(), "indexing with dtype torch.uint8 is now deprecated"), 2);
    }
  }
  {
    auto v = torch::tensor({1.});
    assert_equal(v.index({v == 0}), torch::randn({0}));
  }
}

/*
    def test_byte_mask_accumulate(self):
        mask = torch.zeros(size=(10, ), dtype=torch.uint8)
        y = torch.ones(size=(10, 10))
        with warnings.catch_warnings(record=True) as w:
            y.index_put_((mask, ), y[mask], accumulate=True)
            self.assertEqual(y, torch.ones(size=(10, 10)))
            self.assertEquals(len(w), 2)
*/
TEST(TensorIndexingTest, TestByteMaskAccumulate) {
  auto mask = torch::zeros({10}, torch::kUInt8);
  auto y = torch::ones({10, 10});
  {
    std::stringstream buffer;
    CerrRedirect cerr_redirect(buffer.rdbuf());

    y.index_put_({mask}, y(mask), /*accumulate=*/true);
    assert_equal(y, torch::ones({10, 10}));

    ASSERT_EQ(count_substr_occurrences(buffer.str(), "indexing with dtype torch.uint8 is now deprecated"), 2);
  }
}

/*
    def test_multiple_byte_mask(self):
        v = torch.randn(5, 7, 3)
        # note: these broadcast together and are transposed to the first dim
        mask1 = torch.ByteTensor([1, 0, 1, 1, 0])
        mask2 = torch.ByteTensor([1, 1, 1])
        with warnings.catch_warnings(record=True) as w:
            self.assertEqual(v[mask1, :, mask2].shape, (3, 7))
            self.assertEquals(len(w), 2)
*/
TEST(TensorIndexingTest, TestMultipleByteMask) {
  auto v = torch::randn({5, 7, 3});
  // note: these broadcast together and are transposed to the first dim
  auto mask1 = torch::tensor({1, 0, 1, 1, 0}, torch::kByte);
  auto mask2 = torch::tensor({1, 1, 1}, torch::kByte);
  {
    std::stringstream buffer;
    CerrRedirect cerr_redirect(buffer.rdbuf());

    assert_equal(v.index({mask1, {}, mask2}).sizes(), {3, 7});

    ASSERT_EQ(count_substr_occurrences(buffer.str(), "indexing with dtype torch.uint8 is now deprecated"), 2);
  }
}

/*
    def test_byte_mask2d(self):
        v = torch.randn(5, 7, 3)
        c = torch.randn(5, 7)
        num_ones = (c > 0).sum()
        r = v[c > 0]
        self.assertEqual(r.shape, (num_ones, 3))
*/
TEST(TensorIndexingTest, TestByteMask2d) {
  auto v = torch::randn({5, 7, 3});
  auto c = torch::randn({5, 7});
  int64_t num_ones = (c > 0).sum().item().to<int64_t>();
  auto r = v.index({c > 0});
  assert_equal(r.sizes(), {num_ones, 3});
}

/*
    def test_int_indices(self):
        v = torch.randn(5, 7, 3)
        self.assertEqual(v[[0, 4, 2]].shape, (3, 7, 3))
        self.assertEqual(v[:, [0, 4, 2]].shape, (5, 3, 3))
        self.assertEqual(v[:, [[0, 1], [4, 3]]].shape, (5, 2, 2, 3))
*/
TEST(TensorIndexingTest, TestIntIndices) {
  auto v = torch::randn({5, 7, 3});
  assert_equal(v.index({torch::tensor({0, 4, 2})}).sizes(), {3, 7, 3});
  assert_equal(v.index({{}, torch::tensor({0, 4, 2})}).sizes(), {5, 3, 3});
  assert_equal(v.index({{}, torch::tensor({{0, 1}, {4, 3}})}).sizes(), {5, 2, 2, 3});
}


/*
    def test_int_indices2d(self):
        # From the NumPy indexing example
        x = torch.arange(0, 12).view(4, 3)
        rows = torch.tensor([[0, 0], [3, 3]])
        columns = torch.tensor([[0, 2], [0, 2]])
        self.assertEqual(x[rows, columns].tolist(), [[0, 2], [9, 11]])
*/
TEST(TensorIndexingTest, TestIntIndices2d) {
  // From the NumPy indexing example
  auto x = torch::arange(0, 12, torch::kLong).view({4, 3});
  auto rows = torch::tensor({{0, 0}, {3, 3}});
  auto columns = torch::tensor({{0, 2}, {0, 2}});
  assert_equal(x.index({rows, columns}), torch::tensor({{0, 2}, {9, 11}}));
}

/*
    def test_int_indices_broadcast(self):
        # From the NumPy indexing example
        x = torch.arange(0, 12).view(4, 3)
        rows = torch.tensor([0, 3])
        columns = torch.tensor([0, 2])
        result = x[rows[:, None], columns]
        self.assertEqual(result.tolist(), [[0, 2], [9, 11]])
*/
TEST(TensorIndexingTest, TestIntIndicesBroadcast) {
  // From the NumPy indexing example
  auto x = torch::arange(0, 12, torch::kLong).view({4, 3});
  auto rows = torch::tensor({0, 3});
  auto columns = torch::tensor({0, 2});
  auto result = x.index({rows.index({{}, None}), columns});
  assert_equal(result, torch::tensor({{0, 2}, {9, 11}}));
}

/*
    def test_empty_index(self):
        x = torch.arange(0, 12).view(4, 3)
        idx = torch.tensor([], dtype=torch.long)
        self.assertEqual(x[idx].numel(), 0)

        # empty assignment should have no effect but not throw an exception
        y = x.clone()
        y[idx] = -1
        self.assertEqual(x, y)

        mask = torch.zeros(4, 3).bool()
        y[mask] = -1
        self.assertEqual(x, y)
*/
TEST(TensorIndexingTest, TestEmptyIndex) {
  auto x = torch::arange(0, 12).view({4, 3});
  auto idx = torch::tensor({}, torch::kLong);
  ASSERT_EQ(x.index({idx}).numel(), 0);

  // empty assignment should have no effect but not throw an exception
  auto y = x.clone();
  y.index({idx}) = -1;
  assert_equal(x, y);

  auto mask = torch::zeros({4, 3}, torch::kBool);
  y.index({mask}) = -1;
  assert_equal(x, y);
}

/*
    def test_empty_ndim_index(self):
        devices = ['cpu'] if not torch.cuda.is_available() else ['cpu', 'cuda']
        for device in devices:
            x = torch.randn(5, device=device)
            self.assertEqual(torch.empty(0, 2, device=device), x[torch.empty(0, 2, dtype=torch.int64, device=device)])

            x = torch.randn(2, 3, 4, 5, device=device)
            self.assertEqual(torch.empty(2, 0, 6, 4, 5, device=device),
                             x[:, torch.empty(0, 6, dtype=torch.int64, device=device)])

        x = torch.empty(10, 0)
        self.assertEqual(x[[1, 2]].shape, (2, 0))
        self.assertEqual(x[[], []].shape, (0,))
        with self.assertRaisesRegex(IndexError, 'for dimension with size 0'):
            x[:, [0, 1]]
*/
TEST(TensorIndexingTest, TestEmptyNdimIndex) {
  torch::Device device(torch::kCPU);
  {
    auto x = torch::randn({5}, device);
    assert_equal(
      torch::empty({0, 2}, device),
      x.index({torch::empty({0, 2}, torch::TensorOptions(torch::kInt64).device(device))}));
  }
  {
    auto x = torch::randn({2, 3, 4, 5}, device);
    assert_equal(
      torch::empty({2, 0, 6, 4, 5}, device),
      x.index({{}, torch::empty({0, 6}, torch::TensorOptions(torch::kInt64).device(device))}));
  }
  {
    auto x = torch::empty({10, 0});
    assert_equal(x.index({torch::tensor({1, 2})}).sizes(), {2, 0});
    // yf225 TODO: finish off the rest from here
    assert_equal(x.index(torch::tensor({}, torch::kLong), torch::tensor({}, torch::kLong)).sizes(), {0});
    ASSERT_THROWS_WITH(x({}, torch::tensor({0, 1})), "for dimension with size 0");
  }
}

/*
    def test_empty_ndim_index(self):
        devices = ['cpu'] if not torch.cuda.is_available() else ['cpu', 'cuda']
        for device in devices:
            x = torch.randn(5, device=device)
            self.assertEqual(torch.empty(0, 2, device=device), x[torch.empty(0, 2, dtype=torch.int64, device=device)])

            x = torch.randn(2, 3, 4, 5, device=device)
            self.assertEqual(torch.empty(2, 0, 6, 4, 5, device=device),
                             x[:, torch.empty(0, 6, dtype=torch.int64, device=device)])

        x = torch.empty(10, 0)
        self.assertEqual(x[[1, 2]].shape, (2, 0))
        self.assertEqual(x[[], []].shape, (0,))
        with self.assertRaisesRegex(IndexError, 'for dimension with size 0'):
            x[:, [0, 1]]
*/
TEST(TensorIndexingTest, TestEmptyNdimIndex_CUDA) {
  torch::Device device(torch::kCUDA);
  {
    auto x = torch::randn({5}, device);
    assert_equal(
      torch::empty({0, 2}, device),
      x(torch::empty({0, 2}, torch::TensorOptions(torch::kInt64).device(device))));
  }
  {
    auto x = torch::randn({2, 3, 4, 5}, device);
    assert_equal(
      torch::empty({2, 0, 6, 4, 5}, device),
      x({}, torch::empty({0, 6}, torch::TensorOptions(torch::kInt64).device(device))));
  }
}


/*
    def test_empty_ndim_index_bool(self):
        devices = ['cpu'] if not torch.cuda.is_available() else ['cpu', 'cuda']
        for device in devices:
            x = torch.randn(5, device=device)
            self.assertRaises(IndexError, lambda: x[torch.empty(0, 2, dtype=torch.uint8, device=device)])
*/
TEST(TensorIndexingTest, TestEmptyNdimIndexBool) {
  torch::Device device(torch::kCPU);
  auto x = torch::randn({5}, device);
  ASSERT_THROW(x(torch::empty({0, 2}, torch::TensorOptions(torch::kUInt8).device(device))), c10::Error);
}

/*
    def test_empty_ndim_index_bool(self):
        devices = ['cpu'] if not torch.cuda.is_available() else ['cpu', 'cuda']
        for device in devices:
            x = torch.randn(5, device=device)
            self.assertRaises(IndexError, lambda: x[torch.empty(0, 2, dtype=torch.uint8, device=device)])
*/
TEST(TensorIndexingTest, TestEmptyNdimIndexBool_CUDA) {
  torch::Device device(torch::kCUDA);
  auto x = torch::randn({5}, device);
  ASSERT_THROW(x(torch::empty({0, 2}, torch::TensorOptions(torch::kUInt8).device(device))), c10::Error);
}

/*
    def test_empty_slice(self):
        devices = ['cpu'] if not torch.cuda.is_available() else ['cpu', 'cuda']
        for device in devices:
            x = torch.randn(2, 3, 4, 5, device=device)
            y = x[:, :, :, 1]
            z = y[:, 1:1, :]
            self.assertEqual((2, 0, 4), z.shape)
            # this isn't technically necessary, but matches NumPy stride calculations.
            self.assertEqual((60, 20, 5), z.stride())
            self.assertTrue(z.is_contiguous())
*/
TEST(TensorIndexingTest, TestEmptySlice) {
  torch::Device device(torch::kCPU);
  auto x = torch::randn({2, 3, 4, 5}, device);
  auto y = x({}, {}, {}, 1);
  auto z = y({}, {1, 1}, {});
  assert_equal({2, 0, 4}, z.sizes());
  // this isn't technically necessary, but matches NumPy stride calculations.
  assert_equal({60, 20, 5}, z.strides());
  ASSERT_TRUE(z.is_contiguous());
}

/*
    def test_empty_slice(self):
        devices = ['cpu'] if not torch.cuda.is_available() else ['cpu', 'cuda']
        for device in devices:
            x = torch.randn(2, 3, 4, 5, device=device)
            y = x[:, :, :, 1]
            z = y[:, 1:1, :]
            self.assertEqual((2, 0, 4), z.shape)
            # this isn't technically necessary, but matches NumPy stride calculations.
            self.assertEqual((60, 20, 5), z.stride())
            self.assertTrue(z.is_contiguous())
*/
TEST(TensorIndexingTest, TestEmptySlice_CUDA) {
  torch::Device device(torch::kCUDA);
  auto x = torch::randn({2, 3, 4, 5}, device);
  auto y = x({}, {}, {}, 1);
  auto z = y({}, {1, 1}, {});
  assert_equal({2, 0, 4}, z.sizes());
  // this isn't technically necessary, but matches NumPy stride calculations.
  assert_equal({60, 20, 5}, z.strides());
  ASSERT_TRUE(z.is_contiguous());
}

/*
    def test_index_getitem_copy_bools_slices(self):
        true = torch.tensor(1, dtype=torch.uint8)
        false = torch.tensor(0, dtype=torch.uint8)

        tensors = [torch.randn(2, 3), torch.tensor(3)]

        for a in tensors:
            self.assertNotEqual(a.data_ptr(), a[True].data_ptr())
            self.assertEqual(torch.empty(0, *a.shape), a[False])
            self.assertNotEqual(a.data_ptr(), a[true].data_ptr())
            self.assertEqual(torch.empty(0, *a.shape), a[false])
            self.assertEqual(a.data_ptr(), a[None].data_ptr())
            self.assertEqual(a.data_ptr(), a[...].data_ptr())
*/
TEST(TensorIndexingTest, TestIndexGetitemCopyBoolsSlices) {
  auto true_tensor = torch::tensor(1, torch::kUInt8);
  auto false_tensor = torch::tensor(0, torch::kUInt8);

  std::vector<torch::Tensor> tensors = {torch::randn({2, 3}), torch::tensor(3)};

  for (auto& a : tensors) {
    ASSERT_NE(a.data_ptr(), a(true).data_ptr());
    {
      std::vector<int64_t> sizes = {0};
      sizes.insert(sizes.end(), a.sizes().begin(), a.sizes().end());
      assert_equal(torch::empty(sizes), a(false));
    }
    ASSERT_NE(a.data_ptr(), a(true_tensor).data_ptr());
    {
      std::vector<int64_t> sizes = {0};
      sizes.insert(sizes.end(), a.sizes().begin(), a.sizes().end());
      assert_equal(torch::empty(sizes), a(false_tensor));
    }
    ASSERT_EQ(a.data_ptr(), a(None).data_ptr());
    ASSERT_EQ(a.data_ptr(), a("...").data_ptr());
  }
}

/*
    def test_index_setitem_bools_slices(self):
        true = torch.tensor(1, dtype=torch.uint8)
        false = torch.tensor(0, dtype=torch.uint8)

        tensors = [torch.randn(2, 3), torch.tensor(3)]

        for a in tensors:
            # prefix with a 1,1, to ensure we are compatible with numpy which cuts off prefix 1s
            # (some of these ops already prefix a 1 to the size)
            neg_ones = torch.ones_like(a) * -1
            neg_ones_expanded = neg_ones.unsqueeze(0).unsqueeze(0)
            a[True] = neg_ones_expanded
            self.assertEqual(a, neg_ones)
            a[False] = 5
            self.assertEqual(a, neg_ones)
            a[true] = neg_ones_expanded * 2
            self.assertEqual(a, neg_ones * 2)
            a[false] = 5
            self.assertEqual(a, neg_ones * 2)
            a[None] = neg_ones_expanded * 3
            self.assertEqual(a, neg_ones * 3)
            a[...] = neg_ones_expanded * 4
            self.assertEqual(a, neg_ones * 4)
            if a.dim() == 0:
                with self.assertRaises(IndexError):
                    a[:] = neg_ones_expanded * 5
*/
TEST(TensorIndexingTest, TestIndexSetitemBoolsSlices) {
  auto true_tensor = torch::tensor(1, torch::kUInt8);
  auto false_tensor = torch::tensor(0, torch::kUInt8);

  std::vector<torch::Tensor> tensors = {torch::randn({2, 3}), torch::tensor(3)};

  for (auto& a : tensors) {
    // prefix with a 1,1, to ensure we are compatible with numpy which cuts off prefix 1s
    // (some of these ops already prefix a 1 to the size)
    auto neg_ones = torch::ones_like(a) * -1;
    auto neg_ones_expanded = neg_ones.unsqueeze(0).unsqueeze(0);
    a(true) = neg_ones_expanded;
    assert_equal(a, neg_ones);
    a(false) = 5;
    assert_equal(a, neg_ones);
    a(true_tensor) = neg_ones_expanded * 2;
    assert_equal(a, neg_ones * 2);
    a(false_tensor) = 5;
    assert_equal(a, neg_ones * 2);
    a(None) = neg_ones_expanded * 3;
    assert_equal(a, neg_ones * 3);
    a("...") = neg_ones_expanded * 4;
    assert_equal(a, neg_ones * 4);
    if (a.dim() == 0) {
      ASSERT_THROW(a({}) = neg_ones_expanded * 5, c10::Error);
    }
  }
}

/*
    def test_index_scalar_with_bool_mask(self):
        for device in torch.testing.get_all_device_types():
            a = torch.tensor(1, device=device)
            uintMask = torch.tensor(True, dtype=torch.uint8, device=device)
            boolMask = torch.tensor(True, dtype=torch.bool, device=device)
            self.assertEqual(a[uintMask], a[boolMask])
            self.assertEqual(a[uintMask].dtype, a[boolMask].dtype)

            a = torch.tensor(True, dtype=torch.bool, device=device)
            self.assertEqual(a[uintMask], a[boolMask])
            self.assertEqual(a[uintMask].dtype, a[boolMask].dtype)
*/
TEST(TensorIndexingTest, TestIndexScalarWithBoolMask) {
  torch::Device device(torch::kCPU);

  auto a = torch::tensor(1, device);
  auto uintMask = torch::tensor(true, torch::TensorOptions(torch::kUInt8).device(device));
  auto boolMask = torch::tensor(true, torch::TensorOptions(torch::kBool).device(device));
  assert_equal(a(uintMask), a(boolMask));
  ASSERT_EQ(a(uintMask).dtype(), a(boolMask).dtype());

  a = torch::tensor(true, torch::TensorOptions(torch::kBool).device(device));
  assert_equal(a(uintMask), a(boolMask));
  ASSERT_EQ(a(uintMask).dtype(), a(boolMask).dtype());
}

TEST(TensorIndexingTest, TestIndexScalarWithBoolMask_CUDA) {
  torch::Device device(torch::kCUDA);

  auto a = torch::tensor(1, device);
  auto uintMask = torch::tensor(true, torch::TensorOptions(torch::kUInt8).device(device));
  auto boolMask = torch::tensor(true, torch::TensorOptions(torch::kBool).device(device));
  assert_equal(a(uintMask), a(boolMask));
  ASSERT_EQ(a(uintMask).dtype(), a(boolMask).dtype());

  a = torch::tensor(true, torch::TensorOptions(torch::kBool).device(device));
  assert_equal(a(uintMask), a(boolMask));
  ASSERT_EQ(a(uintMask).dtype(), a(boolMask).dtype());
}

/*
    def test_setitem_expansion_error(self):
        true = torch.tensor(True)
        a = torch.randn(2, 3)
        # check prefix with  non-1s doesn't work
        a_expanded = a.expand(torch.Size([5, 1]) + a.size())
        # NumPy: ValueError
        with self.assertRaises(RuntimeError):
            a[True] = a_expanded
        with self.assertRaises(RuntimeError):
            a[true] = a_expanded
*/
// TEST(TensorIndexingTest, TestSetitemExpansionError) {
//   auto true_tensor = torch::tensor(true);
//   auto a = torch::randn({2, 3});
//   // check prefix with  non-1s doesn't work
//
//   auto a_expanded = a.expand(torch::utils::concat({5, 1}, a.sizes()));
//   // NumPy: ValueError
//   ASSERT_THROW(a(true) = a_expanded, c10::Error);
//   ASSERT_THROW(a(true_tensor) = a_expanded, c10::Error);
// }

/*
    def test_getitem_scalars(self):
        zero = torch.tensor(0, dtype=torch.int64)
        one = torch.tensor(1, dtype=torch.int64)

        # non-scalar indexed with scalars
        a = torch.randn(2, 3)
        self.assertEqual(a[0], a[zero])
        self.assertEqual(a[0][1], a[zero][one])
        self.assertEqual(a[0, 1], a[zero, one])
        self.assertEqual(a[0, one], a[zero, 1])

        # indexing by a scalar should slice (not copy)
        self.assertEqual(a[0, 1].data_ptr(), a[zero, one].data_ptr())
        self.assertEqual(a[1].data_ptr(), a[one.int()].data_ptr())
        self.assertEqual(a[1].data_ptr(), a[one.short()].data_ptr())

        # scalar indexed with scalar
        r = torch.randn(())
        with self.assertRaises(IndexError):
            r[:]
        with self.assertRaises(IndexError):
            r[zero]
        self.assertEqual(r, r[...])
*/
TEST(TensorIndexingTest, TestGetitemScalars) {
  auto zero = torch::tensor(0, torch::kInt64);
  auto one = torch::tensor(1, torch::kInt64);

  // non-scalar indexed with scalars
  auto a = torch::randn({2, 3});
  assert_equal(a(0), a(zero));
  assert_equal(a(0)(1), a(zero)(one));
  assert_equal(a(0, 1), a(zero, one));
  assert_equal(a(0, one), a(zero, 1));

  // indexing by a scalar should slice (not copy)
  ASSERT_EQ(a(0, 1).data_ptr(), a(zero, one).data_ptr());
  ASSERT_EQ(a(1).data_ptr(), a(one.to(torch::kInt)).data_ptr());
  ASSERT_EQ(a(1).data_ptr(), a(one.to(torch::kShort)).data_ptr());

  // scalar indexed with scalar
  auto r = torch::randn({});
  ASSERT_THROW(r({}), c10::Error);
  ASSERT_THROW(r(zero), c10::Error);
  assert_equal(r, r("..."));
}

/*
    def test_setitem_scalars(self):
        zero = torch.tensor(0, dtype=torch.int64)

        # non-scalar indexed with scalars
        a = torch.randn(2, 3)
        a_set_with_number = a.clone()
        a_set_with_scalar = a.clone()
        b = torch.randn(3)

        a_set_with_number[0] = b
        a_set_with_scalar[zero] = b
        self.assertEqual(a_set_with_number, a_set_with_scalar)
        a[1, zero] = 7.7
        self.assertEqual(7.7, a[1, 0])

        # scalar indexed with scalars
        r = torch.randn(())
        with self.assertRaises(IndexError):
            r[:] = 8.8
        with self.assertRaises(IndexError):
            r[zero] = 8.8
        r[...] = 9.9
        self.assertEqual(9.9, r)
*/
TEST(TensorIndexingTest, TestSetitemScalars) {
  auto zero = torch::tensor(0, torch::kInt64);

  // non-scalar indexed with scalars
  auto a = torch::randn({2, 3});
  auto a_set_with_number = a.clone();
  auto a_set_with_scalar = a.clone();
  auto b = torch::randn({3});

  a_set_with_number(0) = b;
  a_set_with_scalar(zero) = b;
  assert_equal(a_set_with_number, a_set_with_scalar);
  a(1, zero) = 7.7;
  ASSERT_TRUE(almost_equal(a(1, 0), 7.7));

  // scalar indexed with scalars
  auto r = torch::randn({});
  ASSERT_THROW(r({}) = 8.8, c10::Error);
  ASSERT_THROW(r(zero) = 8.8, c10::Error);
  r("...") = 9.9;
  ASSERT_TRUE(almost_equal(r, 9.9));
}

/*
    def test_basic_advanced_combined(self):
        # From the NumPy indexing example
        x = torch.arange(0, 12).view(4, 3)
        self.assertEqual(x[1:2, 1:3], x[1:2, [1, 2]])
        self.assertEqual(x[1:2, 1:3].tolist(), [[4, 5]])

        # Check that it is a copy
        unmodified = x.clone()
        x[1:2, [1, 2]].zero_()
        self.assertEqual(x, unmodified)

        # But assignment should modify the original
        unmodified = x.clone()
        x[1:2, [1, 2]] = 0
        self.assertNotEqual(x, unmodified)
*/
TEST(TensorIndexingTest, TestBasicAdvancedCombined) {
  // From the NumPy indexing example
  auto x = torch::arange(0, 12).to(torch::kLong).view({4, 3});
  assert_equal(x({1, 2}, {1, 3}), x({1, 2}, torch::tensor({1, 2})));
  assert_equal(x({1, 2}, {1, 3}), torch::tensor({{4, 5}}));

  // Check that it is a copy
  {
    auto unmodified = x.clone();
    x({1, 2}, torch::tensor({1, 2})).zero_();
    assert_equal(x, unmodified);
  }

  // But assignment should modify the original
  /* yf225 TODO analysis:
`x({1, 2}, torch::tensor({1, 2})) = 0;` is not able to modify x, because there is no way to call `index_put_(indices, value)` in `Tensor::operator=(Scalar v) &&` since we don't know the indices
There are a few possible solutions to this:
1. Subclass `Tensor` and have an `IndexedTensor` class, which has member field that stores indices information. And we overload its `Tensor::operator=(Scalar v) &&` method to take the member field into consideration.
`Tensor::operator()` always returns `IndexedTensor`. Note that object slicing when being passed around as `Tensor` is okay, because it only needs to work for the `x({1, 2}, torch::tensor({1, 2})) = 0;` use case.
Pro: No performance penalty or extra memory allocation for existing code paths
Con: More complex class hierarchy
2. Have a thread_local dict that stores Tensor -> indices information, and check it in `Tensor::operator=(Scalar v) &&`
Pro: Always return Tensor type from `Tensor::operator()`
Con: Slow down `Tensor::operator=(Scalar v) &&` because of the extra check (which is really bad!!)
3. Ask people to use tensor.index(indices) / tensor.index_put_(indices, value) APIs instead
Pro: No need for complex class hierarchy or performance penalty. Clear semantics.
Con:
  1. API inconsistency with non-Tensor indexing use cases. (However, if we use this API also for non-Tensor indexing use cases, then this point is moot.)
  2. Much more verbose than the `operator()` API.

yf225 TODO: for now, I will choose the first approach, to see how it goes.
  */
  {
    auto unmodified = x.clone();
    x({1, 2}, torch::tensor({1, 2})) = 0;
    assert_not_equal(x, unmodified);
  }
}

/*
    def test_int_assignment(self):
        x = torch.arange(0, 4).view(2, 2)
        x[1] = 5
        self.assertEqual(x.tolist(), [[0, 1], [5, 5]])

        x = torch.arange(0, 4).view(2, 2)
        x[1] = torch.arange(5, 7)
        self.assertEqual(x.tolist(), [[0, 1], [5, 6]])
*/
TEST(TensorIndexingTest, TestIntAssignment) {
  {
    auto x = torch::arange(0, 4).to(torch::kLong).view({2, 2});
    x(1) = 5;
    assert_equal(x, torch::tensor({{0, 1}, {5, 5}}));
  }

  {
    auto x = torch::arange(0, 4).to(torch::kLong).view({2, 2});
    x(1) = torch::arange(5, 7).to(torch::kLong);
    assert_equal(x, torch::tensor({{0, 1}, {5, 6}}));
  }
}


/*
    def test_byte_tensor_assignment(self):
        x = torch.arange(0., 16).view(4, 4)
        b = torch.ByteTensor([True, False, True, False])
        value = torch.tensor([3., 4., 5., 6.])

        with warnings.catch_warnings(record=True) as w:
            x[b] = value
            self.assertEquals(len(w), 1)

        self.assertEqual(x[0], value)
        self.assertEqual(x[1], torch.arange(4, 8))
        self.assertEqual(x[2], value)
        self.assertEqual(x[3], torch.arange(12, 16))
*/
TEST(TensorIndexingTest, TestByteTensorAssignment) {
  auto x = torch::arange(0., 16).to(torch::kFloat).view({4, 4});
  auto b = torch::tensor({true, false, true, false}, torch::kByte);
  auto value = torch::tensor({3., 4., 5., 6.});

  {
    std::stringstream buffer;
    CerrRedirect cerr_redirect(buffer.rdbuf());

    x(b) = value;

    ASSERT_EQ(count_substr_occurrences(buffer.str(), "indexing with dtype torch.uint8 is now deprecated"), 2);  // yf225 TODO: this is changed from 1 to 2, likely because our implementation of `x(b) = value` (aka. through IndexedTensor) needs to index the tensor twice
  }

  assert_equal(x(0), value);
  assert_equal(x(1), torch::arange(4, 8).to(torch::kLong));
  assert_equal(x(2), value);
  assert_equal(x(3), torch::arange(12, 16).to(torch::kLong));
}

/*
    def test_variable_slicing(self):
        x = torch.arange(0, 16).view(4, 4)
        indices = torch.IntTensor([0, 1])
        i, j = indices
        self.assertEqual(x[i:j], x[0:1])
*/
TEST(TensorIndexingTest, TestVariableSlicing) {
  auto x = torch::arange(0, 16).view({4, 4});
  auto indices = torch::tensor({0, 1}, torch::kInt);
  int i = indices[0].item<int>();
  int j = indices[1].item<int>();
  assert_equal(x({i, j}), x({0, 1}));
}

/*
    def test_ellipsis_tensor(self):
        x = torch.arange(0, 9).view(3, 3)
        idx = torch.tensor([0, 2])
        self.assertEqual(x[..., idx].tolist(), [[0, 2],
                                                [3, 5],
                                                [6, 8]])
        self.assertEqual(x[idx, ...].tolist(), [[0, 1, 2],
                                                [6, 7, 8]])
*/
TEST(TensorIndexingTest, TestEllipsisTensor) {
  auto x = torch::arange(0, 9).to(torch::kLong).view({3, 3});
  auto idx = torch::tensor({0, 2});
  assert_equal(x("...", idx), torch::tensor({{0, 2},
                                             {3, 5},
                                             {6, 8}}));
  assert_equal(x(idx, "..."), torch::tensor({{0, 1, 2},
                                             {6, 7, 8}}));
}

/*
    def test_out_of_bound_index(self):
        x = torch.arange(0, 100).view(2, 5, 10)
        self.assertRaisesRegex(IndexError, 'index 5 is out of bounds for dimension 1 with size 5', lambda: x[0, 5])
        self.assertRaisesRegex(IndexError, 'index 4 is out of bounds for dimension 0 with size 2', lambda: x[4, 5])
        self.assertRaisesRegex(IndexError, 'index 15 is out of bounds for dimension 2 with size 10',
                               lambda: x[0, 1, 15])
        self.assertRaisesRegex(IndexError, 'index 12 is out of bounds for dimension 2 with size 10',
                               lambda: x[:, :, 12])
*/
TEST(TensorIndexingTest, TestOutOfBoundIndex) {
  auto x = torch::arange(0, 100).view({2, 5, 10});
  ASSERT_THROWS_WITH(x(0, 5), "index 5 is out of bounds for dimension 1 with size 5");
  ASSERT_THROWS_WITH(x(4, 5), "index 4 is out of bounds for dimension 0 with size 2");
  ASSERT_THROWS_WITH(x(0, 1, 15), "index 15 is out of bounds for dimension 2 with size 10");
  ASSERT_THROWS_WITH(x({}, {}, 12), "index 12 is out of bounds for dimension 2 with size 10");
}

/*
    def test_zero_dim_index(self):
        x = torch.tensor(10)
        self.assertEqual(x, x.item())

        def runner():
            print(x[0])
            return x[0]

        self.assertRaisesRegex(IndexError, 'invalid index', runner)
*/
TEST(TensorIndexingTest, TestZeroDimIndex) {
  auto x = torch::tensor(10);
  ASSERT_TRUE(exactly_equal(x, x.item<int64_t>()));

  auto runner = [&]() -> torch::Tensor {
    std::cout << x(0) << std::endl;
    return x(0);
  };

  ASSERT_THROWS_WITH(runner(), "invalid index");
}

// The tests below are from NumPy test_indexing.py with some modifications to
// make them compatible with libtorch. It's licensed under the BDS license below:
//
// Copyright (c) 2005-2017, NumPy Developers.
// All rights reserved.
//
// Redistribution and use in source and binary forms, with or without
// modification, are permitted provided that the following conditions are
// met:
//
//     * Redistributions of source code must retain the above copyright
//        notice, this list of conditions and the following disclaimer.
//
//     * Redistributions in binary form must reproduce the above
//        copyright notice, this list of conditions and the following
//        disclaimer in the documentation and/or other materials provided
//        with the distribution.
//
//     * Neither the name of the NumPy Developers nor the names of any
//        contributors may be used to endorse or promote products derived
//        from this software without specific prior written permission.
//
// THIS SOFTWARE IS PROVIDED BY THE COPYRIGHT HOLDERS AND CONTRIBUTORS
// "AS IS" AND ANY EXPRESS OR IMPLIED WARRANTIES, INCLUDING, BUT NOT
// LIMITED TO, THE IMPLIED WARRANTIES OF MERCHANTABILITY AND FITNESS FOR
// A PARTICULAR PURPOSE ARE DISCLAIMED. IN NO EVENT SHALL THE COPYRIGHT
// OWNER OR CONTRIBUTORS BE LIABLE FOR ANY DIRECT, INDIRECT, INCIDENTAL,
// SPECIAL, EXEMPLARY, OR CONSEQUENTIAL DAMAGES (INCLUDING, BUT NOT
// LIMITED TO, PROCUREMENT OF SUBSTITUTE GOODS OR SERVICES; LOSS OF USE,
// DATA, OR PROFITS; OR BUSINESS INTERRUPTION) HOWEVER CAUSED AND ON ANY
// THEORY OF LIABILITY, WHETHER IN CONTRACT, STRICT LIABILITY, OR TORT
// (INCLUDING NEGLIGENCE OR OTHERWISE) ARISING IN ANY WAY OUT OF THE USE
// OF THIS SOFTWARE, EVEN IF ADVISED OF THE POSSIBILITY OF SUCH DAMAGE.

/*
    def test_none_index(self):
        # `None` index adds newaxis
        a = tensor([1, 2, 3])
        self.assertEqual(a[None].dim(), a.dim() + 1)
*/
TEST(NumpyTests, TestNoneIndex) {
  // `None` index adds newaxis
  auto a = torch::tensor({1, 2, 3});
  ASSERT_EQ(a(None).dim(), a.dim() + 1);
}

/*
    def test_empty_fancy_index(self):
        # Empty list index creates an empty array
        a = tensor([1, 2, 3])
        self.assertEqual(a[[]], torch.tensor([]))

        b = tensor([]).long()
        self.assertEqual(a[[]], torch.tensor([], dtype=torch.long))

        b = tensor([]).float()
        self.assertRaises(IndexError, lambda: a[b])
*/
TEST(NumpyTests, TestEmptyFancyIndex) {
  // Empty list index creates an empty array
  auto a = torch::tensor({1, 2, 3});
  assert_equal(a(torch::tensor({}, torch::kLong)), torch::tensor({}));

  auto b = torch::tensor({}).to(torch::kLong);
  assert_equal(a(torch::tensor({}, torch::kLong)), torch::tensor({}, torch::kLong));

  b = torch::tensor({}).to(torch::kFloat);
  ASSERT_THROW(a(b), c10::Error);
}

/*
    def test_ellipsis_index(self):
        a = tensor([[1, 2, 3],
                    [4, 5, 6],
                    [7, 8, 9]])
        self.assertIsNot(a[...], a)
        self.assertEqual(a[...], a)
        # `a[...]` was `a` in numpy <1.9.
        self.assertEqual(a[...].data_ptr(), a.data_ptr())

        # Slicing with ellipsis can skip an
        # arbitrary number of dimensions
        self.assertEqual(a[0, ...], a[0])
        self.assertEqual(a[0, ...], a[0, :])
        self.assertEqual(a[..., 0], a[:, 0])

        # In NumPy, slicing with ellipsis results in a 0-dim array. In PyTorch
        # we don't have separate 0-dim arrays and scalars.
        self.assertEqual(a[0, ..., 1], torch.tensor(2))

        # Assignment with `(Ellipsis,)` on 0-d arrays
        b = torch.tensor(1)
        b[(Ellipsis,)] = 2
        self.assertEqual(b, 2)
*/
TEST(NumpyTests, TestEllipsisIndex) {
  auto a = torch::tensor({{1, 2, 3},
                          {4, 5, 6},
                          {7, 8, 9}});
  assert_is_not(a("..."), a);
  assert_equal(a("..."), a);
  // `a[...]` was `a` in numpy <1.9.
  ASSERT_EQ(a("...").data_ptr(), a.data_ptr());

  // Slicing with ellipsis can skip an
  // arbitrary number of dimensions
  assert_equal(a(0, "..."), a(0));
  assert_equal(a(0, "..."), a(0, {}));
  assert_equal(a("...", 0), a({}, 0));

  // In NumPy, slicing with ellipsis results in a 0-dim array. In PyTorch
  // we don't have separate 0-dim arrays and scalars.
  assert_equal(a(0, "...", 1), torch::tensor(2));

  // Assignment with `Ellipsis` on 0-d arrays
  auto b = torch::tensor(1);
  b(Ellipsis) = 2;
  ASSERT_EQ(b.item<int64_t>(), 2);
}

/*
    def test_single_int_index(self):
        # Single integer index selects one row
        a = tensor([[1, 2, 3],
                    [4, 5, 6],
                    [7, 8, 9]])

        self.assertEqual(a[0], [1, 2, 3])
        self.assertEqual(a[-1], [7, 8, 9])

        # Index out of bounds produces IndexError
        self.assertRaises(IndexError, a.__getitem__, 1 << 30)
        # Index overflow produces Exception  NB: different exception type
        self.assertRaises(Exception, a.__getitem__, 1 << 64)
*/
TEST(NumpyTests, TestSingleIntIndex) {
  // Single integer index selects one row
  auto a = torch::tensor({{1, 2, 3},
                          {4, 5, 6},
                          {7, 8, 9}});

  assert_equal(a(0), torch::tensor({1, 2, 3}));
  assert_equal(a(-1), torch::tensor({7, 8, 9}));

  // Index out of bounds produces IndexError
  ASSERT_THROW(a(1 << 30), c10::Error);
  // NOTE: According to the standard (http://www.open-std.org/jtc1/sc22/wg21/docs/papers/2017/p0543r0.html),
  // for signed integers, if during the evaluation of an expression, the result is not mathematically defined
  // or not in the range of representable values for its type, the behavior is undefined.
  // Therefore, there is no way to check for index overflow case because it might not throw exception.
  // yf225 TODO: should we actually throw exception??? think about how to do it.
  // ASSERT_THROW(a(1 << 64), c10::Error);
}

/*
    def test_single_bool_index(self):
        # Single boolean index
        a = tensor([[1, 2, 3],
                    [4, 5, 6],
                    [7, 8, 9]])

        self.assertEqual(a[True], a[None])
        self.assertEqual(a[False], a[None][0:0])
*/
TEST(NumpyTests, TestSingleBoolIndex) {
  // Single boolean index
  auto a = torch::tensor({{1, 2, 3},
                   {4, 5, 6},
                   {7, 8, 9}});

  assert_equal(a(true), a(None));
  assert_equal(a(false), a(None)({0, 0}));
}

/*
    def test_boolean_shape_mismatch(self):
        arr = torch.ones((5, 4, 3))

        index = tensor([True])
        self.assertRaisesRegex(IndexError, 'mask', lambda: arr[index])

        index = tensor([False] * 6)
        self.assertRaisesRegex(IndexError, 'mask', lambda: arr[index])

        with warnings.catch_warnings(record=True) as w:
            index = torch.ByteTensor(4, 4).zero_()
            self.assertRaisesRegex(IndexError, 'mask', lambda: arr[index])
            self.assertRaisesRegex(IndexError, 'mask', lambda: arr[(slice(None), index)])
            self.assertEquals(len(w), 2)
*/
TEST(NumpyTests, TestBooleanShapeMismatch) {
  auto arr = torch::ones({5, 4, 3});

  auto index = torch::tensor({true});
  ASSERT_THROWS_WITH(arr(index), "mask");

  index = torch::tensor({false, false, false, false, false, false});
  ASSERT_THROWS_WITH(arr(index), "mask");

  {
    std::stringstream buffer;
    CerrRedirect cerr_redirect(buffer.rdbuf());

    index = torch::empty({4, 4}, torch::kByte).zero_();
    ASSERT_THROWS_WITH(arr(index), "mask");
    ASSERT_THROWS_WITH(arr({}, index), "mask");

    ASSERT_EQ(count_substr_occurrences(buffer.str(), "indexing with dtype torch.uint8 is now deprecated"), 2);
  }
}

/*
    def test_boolean_indexing_onedim(self):
        # Indexing a 2-dimensional array with
        # boolean array of length one
        a = tensor([[0., 0., 0.]])
        b = tensor([True])
        self.assertEqual(a[b], a)
        # boolean assignment
        a[b] = 1.
        self.assertEqual(a, tensor([[1., 1., 1.]]))
*/
TEST(NumpyTests, TestBooleanIndexingOnedim) {
  // Indexing a 2-dimensional array with
  // boolean array of length one
  auto a = torch::tensor({{0., 0., 0.}});
  auto b = torch::tensor({true});
  assert_equal(a(b), a);
  // boolean assignment
  a(b) = 1.;
  assert_equal(a, torch::tensor({{1., 1., 1.}}));
}

/*
    def test_boolean_assignment_value_mismatch(self):
        # A boolean assignment should fail when the shape of the values
        # cannot be broadcast to the subscription. (see also gh-3458)
        a = torch.arange(0, 4)

        def f(a, v):
            a[a > -1] = tensor(v)

        self.assertRaisesRegex(Exception, 'shape mismatch', f, a, [])
        self.assertRaisesRegex(Exception, 'shape mismatch', f, a, [1, 2, 3])
        self.assertRaisesRegex(Exception, 'shape mismatch', f, a[:1], [1, 2, 3])
*/
TEST(NumpyTests, TestBooleanAssignmentValueMismatch) {
  // A boolean assignment should fail when the shape of the values
  // cannot be broadcast to the subscription. (see also gh-3458)
  auto a = torch::arange(0, 4);

  auto f = [](torch::Tensor a, std::vector<int64_t> v) -> void {
    a(a > -1) = torch::tensor(v);
  };

  ASSERT_THROWS_WITH(f(a, {}), "shape mismatch");
  ASSERT_THROWS_WITH(f(a, {1, 2, 3}), "shape mismatch");
  ASSERT_THROWS_WITH(f(a({None, 1}), {1, 2, 3}), "shape mismatch");
}

/*
    def test_boolean_indexing_twodim(self):
        # Indexing a 2-dimensional array with
        # 2-dimensional boolean array
        a = tensor([[1, 2, 3],
                    [4, 5, 6],
                    [7, 8, 9]])
        b = tensor([[True, False, True],
                    [False, True, False],
                    [True, False, True]])
        self.assertEqual(a[b], tensor([1, 3, 5, 7, 9]))
        self.assertEqual(a[b[1]], tensor([[4, 5, 6]]))
        self.assertEqual(a[b[0]], a[b[2]])

        # boolean assignment
        a[b] = 0
        self.assertEqual(a, tensor([[0, 2, 0],
                                    [4, 0, 6],
                                    [0, 8, 0]]))
*/
TEST(NumpyTests, TestBooleanIndexingTwodim) {
  // Indexing a 2-dimensional array with
  // 2-dimensional boolean array
  auto a = torch::tensor({{1, 2, 3},
                          {4, 5, 6},
                          {7, 8, 9}});
  auto b = torch::tensor({{true, false, true},
                          {false, true, false},
                          {true, false, true}});
  assert_equal(a(b), torch::tensor({1, 3, 5, 7, 9}));
  assert_equal(a(b(1)), torch::tensor({{4, 5, 6}}));
  assert_equal(a(b(0)), a(b(2)));

  // boolean assignment
  a(b) = 0;
  assert_equal(a, torch::tensor({{0, 2, 0},
                                 {4, 0, 6},
                                 {0, 8, 0}}));
}

/*
    def test_boolean_indexing_weirdness(self):
        # Weird boolean indexing things
        a = torch.ones((2, 3, 4))
        self.assertEqual((0, 2, 3, 4), a[False, True, ...].shape)
        self.assertEqual(torch.ones(1, 2), a[True, [0, 1], True, True, [1], [[2]]])
        self.assertRaises(IndexError, lambda: a[False, [0, 1], ...])
*/
TEST(NumpyTests, TestBooleanIndexingWeirdness) {
  // Weird boolean indexing things
  auto a = torch::ones({2, 3, 4});
  assert_equal(a(false, true, "...").sizes(), {0, 2, 3, 4});
  assert_equal(torch::ones({1, 2}), a(true, torch::tensor({0, 1}), true, true, torch::tensor({1}), torch::tensor({{2}})));
  ASSERT_THROW(a(false, torch::tensor({0, 1}), "..."), c10::Error);
}

/*
    def test_boolean_indexing_weirdness_tensors(self):
        # Weird boolean indexing things
        false = torch.tensor(False)
        true = torch.tensor(True)
        a = torch.ones((2, 3, 4))
        self.assertEqual((0, 2, 3, 4), a[False, True, ...].shape)
        self.assertEqual(torch.ones(1, 2), a[true, [0, 1], true, true, [1], [[2]]])
        self.assertRaises(IndexError, lambda: a[false, [0, 1], ...])
*/
TEST(NumpyTests, TestBooleanIndexingWeirdnessTensors) {
  // Weird boolean indexing things
  auto false_tensor = torch::tensor(false);
  auto true_tensor = torch::tensor(true);
  auto a = torch::ones({2, 3, 4});
  assert_equal(a(false, true, "...").sizes(), {0, 2, 3, 4});
  assert_equal(torch::ones({1, 2}), a(true_tensor, torch::tensor({0, 1}), true_tensor, true_tensor, torch::tensor({1}), torch::tensor({{2}})));
  ASSERT_THROW(a(false_tensor, torch::tensor({0, 1}), "..."), c10::Error);
}

/*
    def test_boolean_indexing_alldims(self):
        true = torch.tensor(True)
        a = torch.ones((2, 3))
        self.assertEqual((1, 2, 3), a[True, True].shape)
        self.assertEqual((1, 2, 3), a[true, true].shape)
*/
TEST(NumpyTests, TestBooleanIndexingAlldims) {
  auto true_tensor = torch::tensor(true);
  auto a = torch::ones({2, 3});
  assert_equal(a(true, true).sizes(), {1, 2, 3});
  assert_equal(a(true_tensor, true_tensor).sizes(), {1, 2, 3});
}

/*
    def test_boolean_list_indexing(self):
        # Indexing a 2-dimensional array with
        # boolean lists
        a = tensor([[1, 2, 3],
                    [4, 5, 6],
                    [7, 8, 9]])
        b = [True, False, False]
        c = [True, True, False]
        self.assertEqual(a[b], tensor([[1, 2, 3]]))
        self.assertEqual(a[b, b], tensor([1]))
        self.assertEqual(a[c], tensor([[1, 2, 3], [4, 5, 6]]))
        self.assertEqual(a[c, c], tensor([1, 5]))
*/
TEST(NumpyTests, TestBooleanListIndexing) {
  // Indexing a 2-dimensional array with
  // boolean lists
  auto a = torch::tensor({{1, 2, 3},
                          {4, 5, 6},
                          {7, 8, 9}});
  auto b = torch::tensor({true, false, false});
  auto c = torch::tensor({true, true, false});
  assert_equal(a(b), torch::tensor({{1, 2, 3}}));
  assert_equal(a(b, b), torch::tensor({1}));
  assert_equal(a(c), torch::tensor({{1, 2, 3}, {4, 5, 6}}));
  assert_equal(a(c, c), torch::tensor({1, 5}));
}

/*
    def test_everything_returns_views(self):
        # Before `...` would return a itself.
        a = tensor([5])

        self.assertIsNot(a, a[()])
        self.assertIsNot(a, a[...])
        self.assertIsNot(a, a[:])
*/
TEST(NumpyTests, TestEverythingReturnsViews) {
  // Before `...` would return a itself.
  auto a = torch::tensor({5});

  assert_is_not(a, a("..."));
  assert_is_not(a, a({}));
}


/*
    def test_broaderrors_indexing(self):
        a = torch.zeros(5, 5)
        self.assertRaisesRegex(IndexError, 'shape mismatch', a.__getitem__, ([0, 1], [0, 1, 2]))
        self.assertRaisesRegex(IndexError, 'shape mismatch', a.__setitem__, ([0, 1], [0, 1, 2]), 0)
*/
TEST(NumpyTests, TestBroaderrorsIndexing) {
  auto a = torch::zeros({5, 5});
  ASSERT_THROW(a(torch::tensor({0, 1}), torch::tensor({0, 1, 2})), c10::Error);
  ASSERT_THROW(a(torch::tensor({0, 1}), torch::tensor({0, 1, 2})) = 0, c10::Error);
}

/*
    def test_trivial_fancy_out_of_bounds(self):
        a = torch.zeros(5)
        ind = torch.ones(20, dtype=torch.int64)
        if a.is_cuda:
            raise unittest.SkipTest('CUDA asserts instead of raising an exception')
        ind[-1] = 10
        self.assertRaises(IndexError, a.__getitem__, ind)
        self.assertRaises(IndexError, a.__setitem__, ind, 0)
        ind = torch.ones(20, dtype=torch.int64)
        ind[0] = 11
        self.assertRaises(IndexError, a.__getitem__, ind)
        self.assertRaises(IndexError, a.__setitem__, ind, 0)
*/
TEST(NumpyTests, TestTrivialFancyOutOfBounds) {
  auto a = torch::zeros({5});
  auto ind = torch::ones({20}, torch::kInt64);
  ind(-1) = 10;
  ASSERT_THROW(a(ind), c10::Error);
  ASSERT_THROW(a(ind) = 0, c10::Error);
  ind = torch::ones({20}, torch::kInt64);
  ind(0) = 11;
  ASSERT_THROW(a(ind), c10::Error);
  ASSERT_THROW(a(ind) = 0, c10::Error);
}

/*
    def test_index_is_larger(self):
        # Simple case of fancy index broadcasting of the index.
        a = torch.zeros((5, 5))
        a[[[0], [1], [2]], [0, 1, 2]] = tensor([2., 3., 4.])

        self.assertTrue((a[:3, :3] == tensor([2., 3., 4.])).all())
*/
TEST(NumpyTests, TestIndexIsLarger) {
  // Simple case of fancy index broadcasting of the index.
  auto a = torch::zeros({5, 5});
  a(torch::tensor({{0}, {1}, {2}}), torch::tensor({0, 1, 2})) = torch::tensor({2., 3., 4.});

  ASSERT_TRUE((a({None, 3}, {None, 3}) == torch::tensor({2., 3., 4.})).all().item<bool>());
}

/*
    def test_broadcast_subspace(self):
        a = torch.zeros((100, 100))
        v = torch.arange(0., 100)[:, None]
        b = torch.arange(99, -1, -1).long()
        a[b] = v
        expected = b.double().unsqueeze(1).expand(100, 100)
        self.assertEqual(a, expected)
*/
TEST(NumpyTests, TestBroadcastSubspace) {
  auto a = torch::zeros({100, 100});
  auto v = torch::arange(0., 100).index({{}, None});
  auto b = torch::arange(99, -1, -1).to(torch::kLong);
  a.index_put_({b}, v);
  auto expected = b.to(torch::kDouble).unsqueeze(1).expand({100, 100});
  assert_equal(a, expected);
=======
>>>>>>> f9ea91d2
}<|MERGE_RESOLUTION|>--- conflicted
+++ resolved
@@ -104,7 +104,6 @@
   ASSERT_EQ(c10::str(std::vector<TensorIndex>({{None, 3, -1}})), c10::str("(", INDEX_MAX, ":3:-1)"));
 
   ASSERT_EQ(c10::str(std::vector<TensorIndex>({{1, 3, 2}})), c10::str("(1:3:2)"));
-<<<<<<< HEAD
 }
 
 // TODO: I will remove the Python tests in the comments once the PR is approved.
@@ -1492,6 +1491,4 @@
   a.index_put_({b}, v);
   auto expected = b.to(torch::kDouble).unsqueeze(1).expand({100, 100});
   assert_equal(a, expected);
-=======
->>>>>>> f9ea91d2
 }